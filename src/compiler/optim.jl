# LLVM IR optimization

function optimize!(job::CompilerJob, mod::LLVM.Module, entry::LLVM.Function; internalize::Bool=true)
    tm = machine(job.cap, triple(mod))

    if job.kernel
        entry = promote_kernel!(job, mod, entry)
    end

    function initialize!(pm)
        add_library_info!(pm, triple(mod))
        add_transform_info!(pm, tm)
<<<<<<< HEAD
        if internalize
            # We want to internalize functions so we can optimize
            # them, but we don't really want to internalize globals
            # because doing so may cause multiple copies of the same
            # globals to appear after linking together modules.
            #
            # For example, the runtime library includes GC-related globals.
            # It is imperative that these globals are shared by all modules,
            # but if they are internalized before they are linked then
            # they will actually not be internalized.
            #
            # Also, don't internalize the entry point, for obvious reasons.
            non_internalizable_names = [LLVM.name(entry)]
            for val in globals(mod)
                if isa(val, LLVM.GlobalVariable)
                    push!(non_internalizable_names, LLVM.name(val))
                end
            end
            internalize!(pm, non_internalizable_names)
        end
=======
>>>>>>> ad39d219
    end

    global current_job
    current_job = job

    # Julia-specific optimizations
    #
    # NOTE: we need to use multiple distinct pass managers to force pass ordering;
    #       intrinsics should never get lowered before Julia has optimized them.
    if VERSION < v"1.2.0-DEV.375"
        # with older versions of Julia, intrinsics are lowered unconditionally so we need to
        # replace them with GPU-compatible counterparts before anything else. that breaks
        # certain optimizations though: https://github.com/JuliaGPU/CUDAnative.jl/issues/340

        ModulePassManager() do pm
            initialize!(pm)
            add!(pm, FunctionPass("LowerGCFrame", eager_lower_gc_frame!))
            aggressive_dce!(pm) # remove dead uses of ptls
            add!(pm, ModulePass("LowerPTLS", lower_ptls!))
            run!(pm, mod)
        end

        ModulePassManager() do pm
            initialize!(pm)
            ccall(:jl_add_optimization_passes, Cvoid,
                  (LLVM.API.LLVMPassManagerRef, Cint),
                  LLVM.ref(pm), Base.JLOptions().opt_level)
            run!(pm, mod)
        end
    else
        ModulePassManager() do pm
            initialize!(pm)
            ccall(:jl_add_optimization_passes, Cvoid,
                  (LLVM.API.LLVMPassManagerRef, Cint, Cint),
                  LLVM.ref(pm), Base.JLOptions().opt_level, #=lower_intrinsics=# 1)
            run!(pm, mod)
        end

        ModulePassManager() do pm
            initialize!(pm)
            if job.gc
                add!(pm, FunctionPass("InsertSafepointsGPUGC", fun -> insert_safepoints_gpugc!(fun, entry)))
                add!(pm, ModulePass("FinalLowerGPUGC", lower_final_gc_intrinsics_gpugc!))
                add!(pm, FunctionPass("LowerArraysGPUGC", lower_array_calls_gc!))
            else
                add!(pm, ModulePass("FinalLowerNoGC", lower_final_gc_intrinsics_nogc!))
                add!(pm, FunctionPass("LowerArraysNoGC", lower_array_calls_nogc!))
            end

            aggressive_dce!(pm) # remove dead uses of ptls
            add!(pm, ModulePass("LowerPTLS", lower_ptls!))

            # the Julia GC lowering pass also has some clean-up that is required
            if VERSION >= v"1.2.0-DEV.531"
                late_lower_gc_frame!(pm)
            end

            run!(pm, mod)
        end
        replace_malloc!(mod, job.malloc)
    end

    # PTX-specific optimizations
    ModulePassManager() do pm
        initialize!(pm)

        # NVPTX's target machine info enables runtime unrolling,
        # but Julia's pass sequence only invokes the simple unroller.
        loop_unroll!(pm)
        instruction_combining!(pm)  # clean-up redundancy
        licm!(pm)                   # the inner runtime check might be outer loop invariant

        # the above loop unroll pass might have unrolled regular, non-runtime nested loops.
        # that code still needs to be optimized (arguably, multiple unroll passes should be
        # scheduled by the Julia optimizer). do so here, instead of re-optimizing entirely.
        early_csemem_ssa!(pm) # TODO: gvn instead? see NVPTXTargetMachine.cpp::addEarlyCSEOrGVNPass
        dead_store_elimination!(pm)

        constant_merge!(pm)

        # NOTE: if an optimization is missing, try scheduling an entirely new optimization
        # to see which passes need to be added to the list above
        #     LLVM.clopts("-print-after-all", "-filter-print-funcs=$(LLVM.name(entry))")
        #     ModulePassManager() do pm
        #         add_library_info!(pm, triple(mod))
        #         add_transform_info!(pm, tm)
        #         PassManagerBuilder() do pmb
        #             populate!(pm, pmb)
        #         end
        #         run!(pm, mod)
        #     end

        cfgsimplification!(pm)

        # get rid of the internalized functions; now possible unused
        global_dce!(pm)

        run!(pm, mod)
    end

    # we compile a module containing the entire call graph,
    # so perform some interprocedural optimizations.
    #
    # for some reason, these passes need to be distinct from the regular optimization chain,
    # or certain values (such as the constant arrays used to populare llvm.compiler.user ad
    # part of the LateLowerGCFrame pass) aren't collected properly.
    #
    # these might not always be safe, as Julia's IR metadata isn't designed for IPO.
    ModulePassManager() do pm
        dead_arg_elimination!(pm)   # parent doesn't use return value --> ret void

        run!(pm, mod)
    end

    return entry
end


## kernel-specific optimizations

# promote a function to a kernel
# FIXME: sig vs tt (code_llvm vs cufunction)
function promote_kernel!(job::CompilerJob, mod::LLVM.Module, entry_f::LLVM.Function)
    kernel = wrap_entry!(job, mod, entry_f)

    # property annotations
    # TODO: belongs in irgen? doesn't maxntidx doesn't appear in ptx code?

    annotations = LLVM.Value[kernel]

    ## kernel metadata
    append!(annotations, [MDString("kernel"), ConstantInt(Int32(1), JuliaContext())])

    ## expected CTA sizes
    if job.minthreads != nothing
        bounds = CUDAdrv.CuDim3(job.minthreads)
        for dim in (:x, :y, :z)
            bound = getfield(bounds, dim)
            append!(annotations, [MDString("reqntid$dim"),
                                  ConstantInt(Int32(bound), JuliaContext())])
        end
    end
    if job.maxthreads != nothing
        bounds = CUDAdrv.CuDim3(job.maxthreads)
        for dim in (:x, :y, :z)
            bound = getfield(bounds, dim)
            append!(annotations, [MDString("maxntid$dim"),
                                  ConstantInt(Int32(bound), JuliaContext())])
        end
    end

    if job.blocks_per_sm != nothing
        append!(annotations, [MDString("minctasm"),
                              ConstantInt(Int32(job.blocks_per_sm), JuliaContext())])
    end

    if job.maxregs != nothing
        append!(annotations, [MDString("maxnreg"),
                              ConstantInt(Int32(job.maxregs), JuliaContext())])
    end


    push!(metadata(mod), "nvvm.annotations", MDNode(annotations))


    return kernel
end

function wrapper_type(julia_t::Type, codegen_t::LLVMType)::LLVMType
    if !isbitstype(julia_t)
        # don't pass jl_value_t by value; it's an opaque structure
        return codegen_t
    elseif isa(codegen_t, LLVM.PointerType) && !(julia_t <: Ptr)
        # we didn't specify a pointer, but codegen passes one anyway.
        # make the wrapper accept the underlying value instead.
        return eltype(codegen_t)
    else
        return codegen_t
    end
end

# generate a kernel wrapper to fix & improve argument passing
function wrap_entry!(job::CompilerJob, mod::LLVM.Module, entry_f::LLVM.Function)
    entry_ft = eltype(llvmtype(entry_f)::LLVM.PointerType)::LLVM.FunctionType
    @compiler_assert return_type(entry_ft) == LLVM.VoidType(JuliaContext()) job

    # filter out ghost types, which don't occur in the LLVM function signatures
    sig = Base.signature_type(job.f, job.tt)::Type
    julia_types = Type[]
    for dt::Type in sig.parameters
        if !isghosttype(dt)
            push!(julia_types, dt)
        end
    end

    # generate the wrapper function type & definition
    wrapper_types = LLVM.LLVMType[wrapper_type(julia_t, codegen_t)
                                  for (julia_t, codegen_t)
                                  in zip(julia_types, parameters(entry_ft))]
    wrapper_fn = replace(LLVM.name(entry_f), r"^.+?_"=>"ptxcall_") # change the CC tag
    wrapper_ft = LLVM.FunctionType(LLVM.VoidType(JuliaContext()), wrapper_types)
    wrapper_f = LLVM.Function(mod, wrapper_fn, wrapper_ft)

    # emit IR performing the "conversions"
    let builder = Builder(JuliaContext())
        entry = BasicBlock(wrapper_f, "entry", JuliaContext())
        position!(builder, entry)

        wrapper_args = Vector{LLVM.Value}()

        # perform argument conversions
        codegen_types = parameters(entry_ft)
        wrapper_params = parameters(wrapper_f)
        param_index = 0
        for (julia_t, codegen_t, wrapper_t, wrapper_param) in
            zip(julia_types, codegen_types, wrapper_types, wrapper_params)
            param_index += 1
            if codegen_t != wrapper_t
                # the wrapper argument doesn't match the kernel parameter type.
                # this only happens when codegen wants to pass a pointer.
                @compiler_assert isa(codegen_t, LLVM.PointerType) job
                @compiler_assert eltype(codegen_t) == wrapper_t job

                # copy the argument value to a stack slot, and reference it.
                ptr = alloca!(builder, wrapper_t)
                if LLVM.addrspace(codegen_t) != 0
                    ptr = addrspacecast!(builder, ptr, codegen_t)
                end
                store!(builder, wrapper_param, ptr)
                push!(wrapper_args, ptr)
            else
                push!(wrapper_args, wrapper_param)
                for attr in collect(parameter_attributes(entry_f, param_index))
                    push!(parameter_attributes(wrapper_f, param_index), attr)
                end
            end
        end

        call!(builder, entry_f, wrapper_args)

        ret!(builder)

        dispose(builder)
    end

    # early-inline the original entry function into the wrapper
    push!(function_attributes(entry_f), EnumAttribute("alwaysinline", 0, JuliaContext()))
    linkage!(entry_f, LLVM.API.LLVMInternalLinkage)

    fixup_metadata!(entry_f)
    ModulePassManager() do pm
        always_inliner!(pm)
        run!(pm, mod)
    end

    return wrapper_f
end

# HACK: get rid of invariant.load and const TBAA metadata on loads from pointer args,
#       since storing to a stack slot violates the semantics of those attributes.
# TODO: can we emit a wrapper that doesn't violate Julia's metadata?
function fixup_metadata!(f::LLVM.Function)
    for param in parameters(f)
        if isa(llvmtype(param), LLVM.PointerType)
            # collect all uses of the pointer
            worklist = Vector{LLVM.Instruction}(user.(collect(uses(param))))
            while !isempty(worklist)
                value = popfirst!(worklist)

                # remove the invariant.load attribute
                md = metadata(value)
                if haskey(md, LLVM.MD_invariant_load)
                    delete!(md, LLVM.MD_invariant_load)
                end
                if haskey(md, LLVM.MD_tbaa)
                    delete!(md, LLVM.MD_tbaa)
                end

                # recurse on the output of some instructions
                if isa(value, LLVM.BitCastInst) ||
                   isa(value, LLVM.GetElementPtrInst) ||
                   isa(value, LLVM.AddrSpaceCastInst)
                    append!(worklist, user.(collect(uses(value))))
                end

                # IMPORTANT NOTE: if we ever want to inline functions at the LLVM level,
                # we need to recurse into call instructions here, and strip metadata from
                # called functions (see CUDAnative.jl#238).
            end
        end
    end
end

# Visits all calls to a particular intrinsic in a given LLVM module.
function visit_calls_to(visit_call::Function, name::AbstractString, mod::LLVM.Module)
    if haskey(functions(mod), name)
        func = functions(mod)[name]

        for use in uses(func)
            call = user(use)::LLVM.CallInst
            visit_call(call, func)
        end
    end
end

# Deletes all calls to a particular intrinsic in a given LLVM module.
# Returns a Boolean that tells if any calls were actually deleted.
function delete_calls_to!(name::AbstractString, mod::LLVM.Module)::Bool
    changed = false
    visit_calls_to(name, mod) do call, _
        unsafe_delete!(LLVM.parent(call), call)
        changed = true
    end
    return changed
end

# lower object allocations to to PTX malloc
#
# this is a PoC implementation that is very simple: allocate, and never free. it also runs
# _before_ Julia's GC lowering passes, so we don't get to use the results of its analyses.
# when we ever implement a more potent GC, we will need those results, but the relevant pass
# is currently very architecture/CPU specific: hard-coded pool sizes, TLS references, etc.
# such IR is hard to clean-up, so we probably will need to have the GC lowering pass emit
# lower-level intrinsics which then can be lowered to architecture-specific code.
function eager_lower_gc_frame!(fun::LLVM.Function)
    job = current_job::CompilerJob
    mod = LLVM.parent(fun)
    changed = false

    # plain alloc
    if haskey(functions(mod), "julia.gc_alloc_obj")
        alloc_obj = functions(mod)["julia.gc_alloc_obj"]
        alloc_obj_ft = eltype(llvmtype(alloc_obj))
        T_prjlvalue = return_type(alloc_obj_ft)
        T_pjlvalue = convert(LLVMType, Any, true)

        for use in uses(alloc_obj)
            call = user(use)::LLVM.CallInst

            # decode the call
            ops = collect(operands(call))
            sz = ops[2]

            # replace with PTX alloc_obj
            let builder = Builder(JuliaContext())
                position!(builder, call)
                ptr = call!(builder, Runtime.get(:gc_pool_alloc), [sz])
                replace_uses!(call, ptr)
                dispose(builder)
            end

            unsafe_delete!(LLVM.parent(call), call)

            changed = true
        end

        @compiler_assert isempty(uses(alloc_obj)) job
    end

    # we don't care about write barriers
    if haskey(functions(mod), "julia.write_barrier")
        barrier = functions(mod)["julia.write_barrier"]

        for use in uses(barrier)
            call = user(use)::LLVM.CallInst
            unsafe_delete!(LLVM.parent(call), call)
            changed = true
        end

        @compiler_assert isempty(uses(barrier)) job
    end
end

# Visits all calls to a particular intrinsic in a given LLVM module
# and redirects those calls to a different function.
# Returns a Boolean that tells if any calls were actually redirected.
function redirect_calls_to!(from::AbstractString, to, mod::LLVM.Module)::Bool
    changed = false
    visit_calls_to(from, mod) do call, _
        args = collect(operands(call))[1:end - 1]
        let builder = Builder(JuliaContext())
            position!(builder, call)
            new_call = call!(builder, to, args)
            replace_uses!(call, new_call)
            unsafe_delete!(LLVM.parent(call), call)
            dispose(builder)
        end
        changed = true
    end
    return changed
end

# Lowers the GC intrinsics produced by the LateLowerGCFrame pass to
# use the "malloc, never free" strategy. These intrinsics are the
# last point at which we can intervene in the pipeline before the
# passes that deal with them become CPU-specific.
function lower_final_gc_intrinsics_nogc!(mod::LLVM.Module)
    changed = false

    # We'll start off with 'julia.gc_alloc_bytes'. This intrinsic allocates
    # store for an object, including headroom, but does not set the object's
    # tag.
    visit_calls_to("julia.gc_alloc_bytes", mod) do call, gc_alloc_bytes
        gc_alloc_bytes_ft = eltype(llvmtype(gc_alloc_bytes))::LLVM.FunctionType
        T_ret = return_type(gc_alloc_bytes_ft)::LLVM.PointerType
        T_bitcast = LLVM.PointerType(T_ret, LLVM.addrspace(T_ret))

        # Decode the call.
        ops = collect(operands(call))
        size = ops[2]

        # We need to reserve a single pointer of headroom for the tag.
        # (LateLowerGCFrame depends on us doing that.)
        headroom = Runtime.tag_size

        # Call the allocation function and bump the resulting pointer
        # so the headroom sits just in front of the returned pointer.
        let builder = Builder(JuliaContext())
            position!(builder, call)
            total_size = add!(builder, size, ConstantInt(Int32(headroom), JuliaContext()))
            ptr = call!(builder, Runtime.get(:gc_pool_alloc), [total_size])
            cast_ptr = bitcast!(builder, ptr, T_bitcast)
            bumped_ptr = gep!(builder, cast_ptr, [ConstantInt(Int32(1), JuliaContext())])
            result_ptr = bitcast!(builder, bumped_ptr, T_ret)
            replace_uses!(call, result_ptr)
            unsafe_delete!(LLVM.parent(call), call)
            dispose(builder)
        end

        changed = true
    end

    # Next up: 'julia.new_gc_frame'. This intrinsic allocates a new GC frame.
    # We'll lower it as an alloca and hope SSA construction and DCE passes
    # get rid of the alloca. This is a reasonable thing to hope for because
    # all intrinsics that may cause the GC frame to escape will be replaced by
    # nops.
    visit_calls_to("julia.new_gc_frame", mod) do call, new_gc_frame
        new_gc_frame_ft = eltype(llvmtype(new_gc_frame))::LLVM.FunctionType
        T_ret = return_type(new_gc_frame_ft)::LLVM.PointerType
        T_alloca = eltype(T_ret)

        # Decode the call.
        ops = collect(operands(call))
        size = ops[1]

        let builder = Builder(JuliaContext())
            position!(builder, call)
            ptr = array_alloca!(builder, T_alloca, size)
            replace_uses!(call, ptr)
            unsafe_delete!(LLVM.parent(call), call)
            dispose(builder)
        end

        changed = true
    end

    # The 'julia.get_gc_frame_slot' is closely related to the previous
    # intrinisc. Specifically, 'julia.get_gc_frame_slot' gets the address of
    # a slot in the GC frame. We can simply turn this intrinsic into a GEP.
    visit_calls_to("julia.get_gc_frame_slot", mod) do call, _
        # Decode the call.
        ops = collect(operands(call))
        frame = ops[1]
        offset = ops[2]

        let builder = Builder(JuliaContext())
            position!(builder, call)
            ptr = gep!(builder, frame, [offset])
            replace_uses!(call, ptr)
            unsafe_delete!(LLVM.parent(call), call)
            dispose(builder)
        end

        changed = true
    end

    # The 'julia.push_gc_frame' registers a GC frame with the GC. We
    # don't have a GC, so we can just delete calls to this intrinsic!
    changed |= delete_calls_to!("julia.push_gc_frame", mod)

    # The 'julia.pop_gc_frame' unregisters a GC frame with the GC, so
    # we can just delete calls to this intrinsic, too.
    changed |= delete_calls_to!("julia.pop_gc_frame", mod)

    # Ditto for 'julia.queue_gc_root'.
    changed |= delete_calls_to!("julia.queue_gc_root", mod)

    return changed
end

# Emits instructions that allocate a particular number of bytes
# of GC-managed memory. No headroom is included. No tags are set.
function new_bytes!(builder::LLVM.Builder, malloc, size)
    call!(builder, malloc, [size])
end

# Emits instructions that allocate bytes for an object, including
# headroom for the object's tag. Also fills in the object's tag if
# one is provided.
function new_object!(builder::LLVM.Builder, malloc, size, tag::Union{Type, Nothing} = nothing)
    # We need to reserve a single pointer of headroom for the tag.
    # (LateLowerGCFrame depends on us doing that.)
    headroom = Runtime.tag_size

    # Call the allocation function and bump the resulting pointer
    # so the headroom sits just in front of the returned pointer.
    total_size = add!(builder, size, ConstantInt(Int32(headroom), JuliaContext()))
    obj_ptr = new_bytes!(builder, malloc, total_size)

    jl_value_t = llvmtype(obj_ptr)
    T_bitcast = LLVM.PointerType(jl_value_t, LLVM.addrspace(jl_value_t))

    ptr = bitcast!(builder, obj_ptr, T_bitcast)
    if tag != nothing
        # Fill in the tag if we have one.
        store!(
            builder,
            inttoptr!(
                builder,
                ConstantInt(
                    convert(LLVMType, Int64),
                    Int64(pointer_from_objref(tag))),
                jl_value_t),
            ptr)
    end
    bumped_ptr = gep!(builder, ptr, [ConstantInt(Int32(1), JuliaContext())])
    return bitcast!(builder, bumped_ptr, jl_value_t)
end

"""
lower_final_gc_intrinsics_gpugc!(mod::LLVM.Module)

An LLVM pass that lowers the GC intrinsics produced by the
LateLowerGCFrame pass to use the GPU GC. These intrinsics are the
last point at which we can intervene in the pipeline before the
passes that deal with them become CPU-specific.
"""
function lower_final_gc_intrinsics_gpugc!(mod::LLVM.Module)
    changed = false

    # We'll start off with 'julia.gc_alloc_bytes'. This intrinsic allocates
    # store for an object, including headroom, but does not set the object's
    # tag.
    visit_calls_to("julia.gc_alloc_bytes", mod) do call, gc_alloc_bytes
        # Decode the call.
        ops = collect(operands(call))
        size = ops[2]

        # We need to reserve a single pointer of headroom for the tag.
        # (LateLowerGCFrame depends on us doing that.)
        headroom = Runtime.tag_size

        # Call the allocation function and bump the resulting pointer
        # so the headroom sits just in front of the returned pointer.
        let builder = Builder(JuliaContext())
            position!(builder, call)
            result_ptr = new_object!(builder, Runtime.get(:gc_malloc_object), size)
            replace_uses!(call, result_ptr)
            unsafe_delete!(LLVM.parent(call), call)
            dispose(builder)
        end

        changed = true
    end

    # Next up: 'julia.new_gc_frame'. This intrinsic allocates a new GC frame.
    # We actually have a call that implements this intrinsic. Let's use that.
    changed |= redirect_calls_to!("julia.new_gc_frame", Runtime.get(:new_gc_frame), mod)

    # The 'julia.get_gc_frame_slot' is closely related to the previous
    # intrinisc. Specifically, 'julia.get_gc_frame_slot' gets the address of
    # a slot in the GC frame. We can simply turn this intrinsic into a GEP.
    visit_calls_to("julia.get_gc_frame_slot", mod) do call, _
        # Decode the call.
        ops = collect(operands(call))
        frame = ops[1]
        offset = ops[2]

        let builder = Builder(JuliaContext())
            position!(builder, call)
            ptr = gep!(builder, frame, [offset])
            replace_uses!(call, ptr)
            unsafe_delete!(LLVM.parent(call), call)
            dispose(builder)
        end

        changed = true
    end

    # The 'julia.push_gc_frame' registers a GC frame with the GC. We will
    # call a function that does just this.
    changed |= redirect_calls_to!("julia.push_gc_frame", Runtime.get(:push_gc_frame), mod)

    # The 'julia.pop_gc_frame' unregisters a GC frame with the GC. We again
    # have a function in the runtime library.
    changed |= redirect_calls_to!("julia.pop_gc_frame", Runtime.get(:pop_gc_frame), mod)

    # Delete calls to 'julia.queue_gc_root'.
    changed |= delete_calls_to!("julia.queue_gc_root", mod)

    return changed
end

# Tells if a function manages a GC frame.
function has_gc_frame(fun::LLVM.Function)
    for insn in instructions(entry(fun))
        if isa(insn, LLVM.CallInst)
            callee = called_value(insn)
            if isa(callee, LLVM.Function) && LLVM.name(callee) == "julia.new_gc_frame"
                return true
            end
        end
    end
    return false
end

# Tells if an instruction is a call to a non-intrinsic callee.
function is_non_intrinsic_call(instruction::LLVM.Instruction)
    if isa(instruction, LLVM.CallInst)
        callee = called_value(instruction)
        if isa(callee, LLVM.Function)
            callee_name = LLVM.name(callee)
            return !startswith(callee_name, "julia.") && !startswith(callee_name, "llvm.")
        else
            return true
        end
    else
        return false
    end
end

"""
    insert_safepoints_gpugc!(fun::LLVM.Function, entry::LLVM.Function)

An LLVM pass that inserts GC safepoints in such a way that threads
reach a safepoint after a reasonable amount of time.

Moreover, this pass also inserts perma-safepoints after entry point returns.
Perma-safepoints inform the GC that it doesn't need to wait for a warp to
reach a safepoint; inserting them stops the GC from deadlocking.
"""
function insert_safepoints_gpugc!(fun::LLVM.Function, entry::LLVM.Function)
    # Insert a safepoint before every function call, but only for
    # functions that manage a GC frame.
    #
    # TODO: also insert safepoints on loop back-edges? This is what people
    # usually do, but it requires nontrivial IR analyses that the LLVM C
    # API doesn't expose.

    if has_gc_frame(fun)
        safepoint_function = Runtime.get(:gc_safepoint)
        let builder = Builder(JuliaContext())
            for block in blocks(fun)
                for instruction in instructions(block)
                    if is_non_intrinsic_call(instruction)
                        if called_value(instruction) == safepoint_function
                            continue
                        end

                        # Insert a safepoint just before the call.
                        position!(builder, instruction)
                        debuglocation!(builder, instruction)
                        call!(builder, safepoint_function, LLVM.Value[])
                    end
                end
            end
            dispose(builder)
        end
    end

    # Insert perma-safepoints if necessary.
    if fun == entry
        # Looks like we're going to have to insert perma-safepoints.
        # We need to keep in mind that perma-safepoints are per-warp,
        # so we absolutely cannot allow warps to be in a divergent
        # state when a perma-safepoint is set---all bets are off if
        # that happens anyway.
        #
        # To make sure that we don't end up in that situation,
        # we will create a dedicated return block and replace all 'ret'
        # instructions by jumps to that return block.

        # Create the dedicated return block.
        return_block = BasicBlock(fun, "kernel_exit")
        let builder = Builder(JuliaContext())
            position!(builder, return_block)
            call!(builder, Runtime.get(:gc_perma_safepoint), LLVM.Value[])
            ret!(builder)
            dispose(builder)
        end

        # Rewrite return instructions as branches to the return bloc.
        for block in blocks(fun)
            if block == return_block
                # We need to be careful not to trick ourselves into
                # turning the return block's 'ret' into an infinite loop.
                continue
            end
            term = terminator(block)
            if isa(term, LLVM.RetInst)
                unsafe_delete!(block, term)
                let builder = Builder(JuliaContext())
                    position!(builder, block)
                    br!(builder, return_block)
                    dispose(builder)
                end
            end
        end
    end
    return true
end

# Tries to evaluate an LLVM IR constant as a literal pointer.
function to_literal_pointer(value)::Tuple{Bool, Ptr{Cvoid}}
    if !isa(value, LLVM.ConstantExpr)
        return (false, C_NULL)
    end

    if !occursin("inttoptr", string(value))
        return (false, C_NULL)
    end

    # Peel off addrspacecast and inttoptr.
    ptr_arg = value
    while occursin("addrspacecast", string(ptr_arg)) || occursin("inttoptr", string(ptr_arg))
        ptr_arg = first(operands(ptr_arg))
    end
    ptr_val = convert(Int, ptr_arg)
    (true, Ptr{Cvoid}(ptr_val))
end

# Visits all calls to literal pointers in a function.
function visit_literal_pointer_calls(visit_call::Function, fun::LLVM.Function)
    for block in blocks(fun)
        for call in instructions(block)
            if !isa(call, LLVM.CallInst)
                continue
            end

            callee = called_value(call)
            if !isa(callee, LLVM.ConstantExpr)
                continue
            end

            # detect calls to literal pointers
            # FIXME: can we detect these properly?
            # FIXME: jl_apply_generic and jl_invoke also have such arguments
            is_ptr, ptr = to_literal_pointer(callee)
            if is_ptr
                # look it up in the Julia JIT cache
                frames = ccall(:jl_lookup_code_address, Any, (Ptr{Cvoid}, Cint,), ptr, 0)
                if length(frames) >= 1
                    # @compiler_assert length(frames) == 1 job frames=frames
                    fn, file, line, linfo, fromC, inlined, ip = last(frames)
                    visit_call(call, fn)
                end
            end
        end
    end
end

# Emits instructions that create a new array. The array's element type
# must be statically known. Its dimensions are represented as a tuple
# of LLVM IR values. A pointer to the new array is returned.
function new_array!(builder::LLVM.Builder, malloc, array_type::Type, dims::Tuple)
    # Since time immemorial, the structure of an array is (quoting from the
    # Julia source code here):
    #
    #     typedef struct {
    #       /*
    #         how - allocation style
    #         0 = data is inlined, or a foreign pointer we don't manage
    #         1 = julia-allocated buffer that needs to be marked
    #         2 = malloc-allocated pointer this array object manages
    #         3 = has a pointer to the object that owns the data
    #       */
    #       uint16_t how:2;
    #       uint16_t ndims:10;
    #       uint16_t pooled:1;
    #       uint16_t ptrarray:1;  // representation is pointer array
    #       uint16_t isshared:1;  // data is shared by multiple Arrays
    #       uint16_t isaligned:1; // data allocated with memalign
    #     } jl_array_flags_t;
    #
    #     JL_EXTENSION typedef struct {
    #       JL_DATA_TYPE
    #       void *data;
    #     #ifdef STORE_ARRAY_LEN
    #       size_t length;
    #     #endif
    #       jl_array_flags_t flags;
    #       uint16_t elsize;
    #       uint32_t offset;  // for 1-d only. does not need to get big.
    #       size_t nrows;
    #       union {
    #           // 1d
    #           size_t maxsize;
    #           // Nd
    #           size_t ncols;
    #       };
    #       // other dim sizes go here for ndims > 2
    #
    #       // followed by alignment padding and inline data, or owner pointer
    #     } jl_array_t;
    #
    # where `STORE_ARRAY_LEN` is a preprocessor directive that is technically a
    # "configuration option." AFAICT, `STORE_ARRAY_LEN` is just always defined in
    # practice.
    #
    # The Julia compiler is more than happy to eagerly generate code that accesses
    # fields of this data structure directly, so we can't invent our own array data
    # structure. Consequently, we will emit code here that carefully constructs
    # an instance of `jl_array_t`.
    #
    # To keep things tidy, we'll construct an array (ironic, I know) that contains the
    # values we'll assign to each field of the array. After that, we will generate
    # code that fills in every field in one fell swoop.

    fields = []

    # Compute the size of the element type.
    element_type = eltype(array_type)
    llvm_element_type = convert(LLVMType, element_type, true)
    mod = LLVM.parent(LLVM.parent(position(builder)))
    layout = datalayout(mod)
    element_size = Csize_t(sizeof(layout, llvm_element_type))

    # Compute the number of elements in the array.
    element_count = LLVM.ConstantInt(convert(LLVMType, Csize_t), 1)
    for i in dims
        element_count = mul!(builder, element_count, intcast!(builder, i, convert(LLVMType, Csize_t)))
    end

    # Compute the size of the array's elements in bytes.
    data_bytesize = mul!(
        builder,
        LLVM.ConstantInt(convert(LLVMType, Csize_t), element_size),
        element_count)

    if element_size == Csize_t(1) && length(dims) == 1
        # If we're allocating an array of bytes, we will throw in an extra
        # byte at the end for compatibility with Julia's ABI.
        data_bytesize = add!(builder, data_bytesize, LLVM.ConstantInt(convert(LLVMType, Csize_t), 1))
    end

    # Actually allocate the array's contents. We will just always
    # use a separate buffer. Inline data storage is wasteful and
    # harder to implement.
    data_ptr = new_bytes!(builder, malloc, data_bytesize)

    # The pointer to the array's data is the first field of the struct.
    push!(fields, data_ptr)

    # The array's length (i.e., the product of its dimensions) is the
    # second field of the `jl_array_t` struct.
    push!(fields, element_count)

    # Synthesize a constant that represents the array's flags.
    flags = Int16(0)
    # Set the 'how' field to one.
    flags |= Int16(1)
    # Set the 'nDims' field.
    flags <<= 10
    flags |= Int16(length(dims))
    # Set the 'pooled' field to `false`.
    flags <<= 1
    flags |= Int16(false)
    # Set the 'ptrarray' field.
    flags <<= 1
    flags |= Int16(isa(llvm_element_type, LLVM.PointerType))
    # Set the 'isshared' field to `false`.
    flags <<= 1
    flags |= Int16(false)
    # Set the 'isaligned' field to `true`.
    flags <<= 1
    flags |= Int16(true)
    # Add the flags to the `jl_array_t` struct.
    push!(fields, LLVM.ConstantInt(convert(LLVMType, Int16), flags))

    # Set the 'elsize' field.
    push!(fields, LLVM.ConstantInt(convert(LLVMType, Int16), Int16(element_size)))

    # Set the 'offset' field to zero (the array is not a slice).
    push!(fields, LLVM.ConstantInt(convert(LLVMType, Int16), Int16(0)))

    if length(dims) == 1
        # Set the 'nrows' field to the number of elements.
        push!(fields, element_count)
        # Ditto for the 'maxsize' field.
        push!(fields, element_count)
    else
        # If we're creating a multi-dimensional array, then the
        # process is slightly different.
        for i in dims
            push!(fields, intcast!(builder, i, convert(LLVMType, Csize_t)))
        end
    end

    # Synthesize a struct type that neatly represents the data we want
    # to store.
    struct_type = LLVM.StructType([llvmtype(f) for f in fields])

    # We now know exactly what data we want to store in each field of the
    # array's control structure.
    # All that's left is to actually allocate the array and write that data
    # to the control structure.
    obj_ptr = new_object!(
        builder,
        malloc,
        ConstantInt(convert(LLVMType, Csize_t), sizeof(layout, struct_type)),
        array_type)
    struct_ptr = bitcast!(
        builder,
        addrspacecast!(
            builder,
            obj_ptr,
            LLVM.PointerType(eltype(llvmtype(obj_ptr)))),
        LLVM.PointerType(struct_type))

    for i in 1:length(fields)
        val = fields[i]
        gep = struct_gep!(builder, struct_ptr, i - 1)
        store!(builder, val, gep)
    end

    return obj_ptr
end

# Lowers function calls that pertain to array operations.
function lower_array_calls!(fun::LLVM.Function, malloc)
    changed_any = false
    visit_literal_pointer_calls(fun) do call, name
        args = collect(operands(call))[1:end - 1]
        if name == :jl_alloc_array_1d
            is_ptr, array_type_ptr = to_literal_pointer(args[1])
            if is_ptr
                # We can lower array creation calls if we know the type
                # of the array to create in advance.
                array_type = unsafe_pointer_to_objref(array_type_ptr)
                let builder = Builder(JuliaContext())
                    position!(builder, call)
                    new_array = new_array!(builder, malloc, array_type, (args[2],))
                    replace_uses!(call, new_array)
                    unsafe_delete!(LLVM.parent(call), call)
                    dispose(builder)
                end
            end
            changed_any = true
        elseif name == :jl_array_grow_end
            let builder = Builder(JuliaContext())
                position!(builder, call)
                new_call = call!(builder, Runtime.get(name), args)
                replace_uses!(call, new_call)
                unsafe_delete!(LLVM.parent(call), call)
                dispose(builder)
            end
        end
    end
    return changed_any
end

function lower_array_calls_gc!(fun::LLVM.Function)
    lower_array_calls!(fun, Runtime.get(:gc_malloc_object))
end

function lower_array_calls_nogc!(fun::LLVM.Function)
    lower_array_calls!(fun, Runtime.get(:gc_pool_alloc))
end

# Replaces all uses of a function in a particular module with
# a compatible function.
function replace_function!(mod::LLVM.Module, old_name::String, new_name::String)
    if new_name == old_name
        # There's nothing to replace if the new function is the same as
        # the old function.
        return false
    end

    # Otherwise, we'll try and find the old function.
    if !haskey(functions(mod), old_name)
        # If the old function doesn't even appear in the module, then it's not in
        # use and we can stop right here.
        return false
    end

    old_function = functions(mod)[old_name]

    if haskey(functions(mod), new_name)
        new_function = functions(mod)[new_name]
    else
        # Create a new function.
        new_function = LLVM.Function(
            mod,
            new_name,
            eltype(llvmtype(old_function)::LLVM.PointerType)::LLVM.FunctionType)
    end

    # Replace all uses of the old function with the new function.
    replace_uses!(old_function, new_function)

    return true
end

# Replaces all uses of the managed memory allocation function in a
# particular module with a compatible function with the specified name.
function replace_malloc!(mod::LLVM.Module, malloc_name::String)
    return replace_function!(mod, "julia.managed_malloc", malloc_name)
end

# lower the `julia.ptls_states` intrinsic by removing it, since it is GPU incompatible.
#
# this assumes and checks that the TLS is unused, which should be the case for most GPU code
# after lowering the GC intrinsics to TLS-less code and having run DCE.
#
# TODO: maybe don't have Julia emit actual uses of the TLS, but use intrinsics instead,
#       making it easier to remove or reimplement that functionality here.
function lower_ptls!(mod::LLVM.Module)
    job = current_job::CompilerJob
    changed = false

    if haskey(functions(mod), "julia.ptls_states")
        ptls_getter = functions(mod)["julia.ptls_states"]

        for use in uses(ptls_getter)
            val = user(use)
            if !isempty(uses(val))
                error("Thread local storage is not implemented")
            end
            unsafe_delete!(LLVM.parent(val), val)
            changed = true
        end

        @compiler_assert isempty(uses(ptls_getter)) job
     end

    return changed
end<|MERGE_RESOLUTION|>--- conflicted
+++ resolved
@@ -1,6 +1,6 @@
 # LLVM IR optimization
 
-function optimize!(job::CompilerJob, mod::LLVM.Module, entry::LLVM.Function; internalize::Bool=true)
+function optimize!(job::CompilerJob, mod::LLVM.Module, entry::LLVM.Function)
     tm = machine(job.cap, triple(mod))
 
     if job.kernel
@@ -10,29 +10,6 @@
     function initialize!(pm)
         add_library_info!(pm, triple(mod))
         add_transform_info!(pm, tm)
-<<<<<<< HEAD
-        if internalize
-            # We want to internalize functions so we can optimize
-            # them, but we don't really want to internalize globals
-            # because doing so may cause multiple copies of the same
-            # globals to appear after linking together modules.
-            #
-            # For example, the runtime library includes GC-related globals.
-            # It is imperative that these globals are shared by all modules,
-            # but if they are internalized before they are linked then
-            # they will actually not be internalized.
-            #
-            # Also, don't internalize the entry point, for obvious reasons.
-            non_internalizable_names = [LLVM.name(entry)]
-            for val in globals(mod)
-                if isa(val, LLVM.GlobalVariable)
-                    push!(non_internalizable_names, LLVM.name(val))
-                end
-            end
-            internalize!(pm, non_internalizable_names)
-        end
-=======
->>>>>>> ad39d219
     end
 
     global current_job
