--- conflicted
+++ resolved
@@ -124,17 +124,12 @@
 
 function emit_function!(mod, cap, f, types, name, malloc)
     tt = Base.to_tuple_type(types)
-<<<<<<< HEAD
     # Optimize the module that defines the function, but don't
     # internalize symbols in that function yet: internalizing
     # globals may de-alias references to globals in the runtime
     # library from equivalent references in the kernel.
     new_mod, entry = codegen(:llvm, CompilerJob(f, tt, cap, #=kernel=# false; malloc=malloc);
-                             libraries=false, internalize=false)
-=======
-    new_mod, entry = codegen(:llvm, CompilerJob(f, tt, cap, #=kernel=# false);
-                             libraries=false, strict=false)
->>>>>>> ad39d219
+                             libraries=false, strict=false, internalize=false)
     LLVM.name!(entry, name)
     link!(mod, new_mod)
 end
