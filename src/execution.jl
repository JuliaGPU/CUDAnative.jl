--- conflicted
+++ resolved
@@ -8,15 +8,9 @@
 # split keyword arguments to `@cuda` into ones affecting the macro itself, the compiler and
 # the code it generates, or the execution
 function split_kwargs(kwargs)
-<<<<<<< HEAD
     macro_kws    = [:dynamic, :init, :gc_config]
-    compiler_kws = [:minthreads, :maxthreads, :blocks_per_sm, :maxregs, :malloc, :gc]
-    call_kws     = [:cooperative, :blocks, :threads, :shmem, :stream]
-=======
-    macro_kws    = [:dynamic]
-    compiler_kws = [:minthreads, :maxthreads, :blocks_per_sm, :maxregs, :name]
+    compiler_kws = [:minthreads, :maxthreads, :blocks_per_sm, :maxregs, :name, :malloc, :gc]
     call_kws     = [:cooperative, :blocks, :threads, :config, :shmem, :stream]
->>>>>>> be62124b
     macro_kwargs = []
     compiler_kwargs = []
     call_kwargs = []
