using Documenter, CUDAnative

const src = "https://github.com/JuliaGPU/CUDAnative.jl"
const dst = "https://juliagpu.gitlab.io/CUDAnative.jl/"

<<<<<<< HEAD
makedocs(
    modules = [CUDAnative],
    format = Documenter.HTML(prettyurls = get(ENV, "CI", nothing) == "true"),
    sitename = "CUDAnative.jl",
    pages = [
        "Home"    => "index.md",
        "Manual"  => [
            "man/usage.md",
            "man/troubleshooting.md",
            "man/performance.md",
            "man/hacking.md"
        ],
        "Library" => [
            "lib/compilation.md",
            "lib/reflection.md",
            "Device Code" => [
                "lib/device/cuda.md",
                "lib/device/wmma.md",
                "lib/device/array.md"
=======
function main()
    makedocs(
        sitename = "CUDAnative.jl",
        authors = "Tim Besard",
        repo = "$src/blob/{commit}{path}#{line}",
        format = Documenter.HTML(
            # Use clean URLs on CI
            prettyurls = get(ENV, "CI", nothing) == "true",
            canonical = dst,
            assets = ["assets/favicon.ico"],
            analytics = "UA-154489943-4",
        ),
        doctest = false,
        pages = Any[
            "Home"    => "index.md",
            "Host" => [
                "host/initialization.md",
                "host/execution.md",
                "host/reflection.md",
            ],
            "Device" => [
                "device/cuda.md",
                "device/array.md"
>>>>>>> c08d25f4
            ]
        ]
    )
end

isinteractive() || main()<|MERGE_RESOLUTION|>--- conflicted
+++ resolved
@@ -3,27 +3,6 @@
 const src = "https://github.com/JuliaGPU/CUDAnative.jl"
 const dst = "https://juliagpu.gitlab.io/CUDAnative.jl/"
 
-<<<<<<< HEAD
-makedocs(
-    modules = [CUDAnative],
-    format = Documenter.HTML(prettyurls = get(ENV, "CI", nothing) == "true"),
-    sitename = "CUDAnative.jl",
-    pages = [
-        "Home"    => "index.md",
-        "Manual"  => [
-            "man/usage.md",
-            "man/troubleshooting.md",
-            "man/performance.md",
-            "man/hacking.md"
-        ],
-        "Library" => [
-            "lib/compilation.md",
-            "lib/reflection.md",
-            "Device Code" => [
-                "lib/device/cuda.md",
-                "lib/device/wmma.md",
-                "lib/device/array.md"
-=======
 function main()
     makedocs(
         sitename = "CUDAnative.jl",
@@ -46,8 +25,8 @@
             ],
             "Device" => [
                 "device/cuda.md",
+                "device/wmma.md",
                 "device/array.md"
->>>>>>> c08d25f4
             ]
         ]
     )
